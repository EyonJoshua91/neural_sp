--- conflicted
+++ resolved
@@ -54,11 +54,8 @@
     if progressbar:
         pbar = tqdm(total=len(dataset))
 
-<<<<<<< HEAD
-    with open(hyp_trn_path, 'w') as f_hyp, open(ref_trn_path, 'w') as f_ref:
-=======
-    with codecs.open(hyp_trn_save_path, 'w', encoding='utf-8') as f_hyp, codecs.open(ref_trn_save_path, 'w', encoding='utf-8') as f_ref:
->>>>>>> da0760e4
+    with codecs.open(hyp_trn_path, 'w', encoding='utf-8') as f_hyp, \
+            codecs.open(ref_trn_path, 'w', encoding='utf-8') as f_ref:
         while True:
             batch, is_new_epoch = dataset.next(recog_params['recog_batch_size'])
             if streaming or recog_params['recog_chunk_sync']:
